[build-system]
requires = ["setuptools>=42", "wheel"]
build-backend = "setuptools.build_meta"

[project]
name = "csm-mlx"
version = "0.1.0"
description = "Implementation of the CSM(Conversation Speech Model) for Apple Silicon using MLX."
readme = "README.md"
requires-python = ">=3.10, <3.13"
<<<<<<< HEAD
dependencies = [
    "mlx-lm>=0.22.0",
    "mlx>=0.22.1",
    "moshi-mlx>=0.2.2",
    "audiofile>=1.5.1",
    "audresample>=1.3.3",
]
=======
dependencies = ["mlx-lm>=0.22.0", "mlx>=0.22.1", "moshi-mlx>=0.2.3"]
>>>>>>> d896e131

[project.optional-dependencies]
cli = ["typer>=0.15.2"]

[project.scripts]
csm-mlx = "csm_mlx.cli.application:app"<|MERGE_RESOLUTION|>--- conflicted
+++ resolved
@@ -8,17 +8,13 @@
 description = "Implementation of the CSM(Conversation Speech Model) for Apple Silicon using MLX."
 readme = "README.md"
 requires-python = ">=3.10, <3.13"
-<<<<<<< HEAD
 dependencies = [
     "mlx-lm>=0.22.0",
     "mlx>=0.22.1",
-    "moshi-mlx>=0.2.2",
+    "moshi-mlx>=0.2.3",
     "audiofile>=1.5.1",
     "audresample>=1.3.3",
 ]
-=======
-dependencies = ["mlx-lm>=0.22.0", "mlx>=0.22.1", "moshi-mlx>=0.2.3"]
->>>>>>> d896e131
 
 [project.optional-dependencies]
 cli = ["typer>=0.15.2"]
